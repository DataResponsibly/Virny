import pathlib
import pandas as pd
import numpy as np

from sklearn import preprocessing
from folktables import ACSDataSource, ACSEmployment, ACSIncome, ACSTravelTime, ACSPublicCoverage, ACSMobility, \
    employment_filter, adult_filter, public_coverage_filter
from virny.datasets.base import BaseDataLoader


class CreditCardDefaultDataset(BaseDataLoader):
<<<<<<< HEAD
=======
    """
    Dataset class for the Credit Card Default dataset that contains sensitive attributes among feature columns.
    Description: https://arxiv.org/pdf/2110.00530.pdf (Section 3.1.6)

    Parameters
    ----------
    dataset_path
        [Optional] Path to a file with the data

    """
>>>>>>> 1003d117
    def __init__(self, dataset_path: str = None):
        if dataset_path is None:
            filename = 'credit_card_default_clean.csv'
            dataset_path = pathlib.Path(__file__).parent.joinpath(filename)

        df = pd.read_csv(dataset_path)
        target = 'default_payment'
        numerical_columns = [
            "limit_bal", "age", 
            "bill_amt1", "bill_amt2", "bill_amt3", 
            "bill_amt4", "bill_amt5", "bill_amt6", 
            "pay_amt1", "pay_amt2", "pay_amt3", 
            "pay_amt4", "pay_amt5", "pay_amt6"
        ]
        categorical_columns = [
            "sex", "education", "marriage",
            "pay_0", "pay_2", "pay_3",
            "pay_4", "pay_5", "pay_6"
        ]

        super().__init__(
            full_df=df,
            target=target,
            numerical_columns=numerical_columns,
            categorical_columns=categorical_columns,
        )


class CreditDataset(BaseDataLoader):
    """
    Dataset class for the Credit dataset that contains sensitive attributes among feature columns.
    Source: https://www.kaggle.com/competitions/GiveMeSomeCredit/overview

    Parameters
    ----------
    subsample_size
        Subsample size to create based on the input dataset
    subsample_seed
        Seed for sampling using the sample() method from pandas

    """
    def __init__(self, subsample_size: int = None, subsample_seed: int = None):
        filename = 'givemesomecredit.csv'
        dataset_path = pathlib.Path(__file__).parent.joinpath(filename)

        df = pd.read_csv(dataset_path, index_col=0)
        if subsample_size:
            df = df.sample(subsample_size, random_state=subsample_seed) if subsample_seed is not None \
                else df.sample(subsample_size)
            df = df.reset_index(drop=True)

        target = 'SeriousDlqin2yrs'
        numerical_columns = ['RevolvingUtilizationOfUnsecuredLines', 'age', 'NumberOfTime30-59DaysPastDueNotWorse',
                             'DebtRatio', 'MonthlyIncome', 'NumberOfOpenCreditLinesAndLoans',
                             'NumberOfTimes90DaysLate', 'NumberRealEstateLoansOrLines']
        categorical_columns = []

        super().__init__(
            full_df=df,
            target=target,
            numerical_columns=numerical_columns,
            categorical_columns=categorical_columns,
        )


class StudentPerformancePortugueseDataset(BaseDataLoader):
    """
    Dataset class for the Student Performance Portuguese dataset that contains sensitive attributes among feature columns.
    Source: https://github.com/tailequy/fairness_dataset/blob/main/experiments/data/student_por_new.csv
    Description: https://arxiv.org/pdf/2110.00530.pdf (Section 3.4.1)

    Parameters
    ----------
    subsample_size
        Subsample size to create based on the input dataset
    subsample_seed
        Seed for sampling using the sample() method from pandas

    """
    def __init__(self, subsample_size: int = None, subsample_seed: int = None):
        filename = 'student_por_new.csv'
        dataset_path = pathlib.Path(__file__).parent.joinpath(filename)
        df = pd.read_csv(dataset_path)

        if subsample_size:
            df = df.sample(subsample_size, random_state=subsample_seed) if subsample_seed is not None \
                else df.sample(subsample_size)
            df = df.reset_index(drop=True)

        # Preprocessing
        df['class'] = [1 if v == "High" else 0 for v in df['class']]

        target = 'class'
        numerical_columns = ['age', 'Medu', 'Fedu', 'traveltime', 'studytime', 'failures', 'famrel', 'freetime',
                             'goout', 'Dalc', 'Walc', 'health', 'absences', 'G1', 'G2']
        categorical_columns = [column for column in df.columns if column not in numerical_columns + [target]]

        super().__init__(
            full_df=df,
            target=target,
            numerical_columns=numerical_columns,
            categorical_columns=categorical_columns,
        )


class LawSchoolDataset(BaseDataLoader):
    """
    Dataset class for the Law School dataset that contains sensitive attributes among feature columns.
    Source: https://github.com/tailequy/fairness_dataset/blob/main/experiments/data/law_school_clean.csv
    Description: https://arxiv.org/pdf/2110.00530.pdf

    Parameters
    ----------
    subsample_size
        Subsample size to create based on the input dataset
    subsample_seed
        Seed for sampling using the sample() method from pandas
    dataset_path
        [Optional] Path to a file with the data

    """
    def __init__(self, subsample_size: int = None, subsample_seed: int = None, dataset_path=None):
        if dataset_path is None:
            filename = 'law_school_clean.csv'
            dataset_path = pathlib.Path(__file__).parent.joinpath(filename)

        df = pd.read_csv(dataset_path)
        if subsample_size:
            df = df.sample(subsample_size, random_state=subsample_seed) if subsample_seed is not None \
                else df.sample(subsample_size)
            df = df.reset_index(drop=True)

        # Cast columns
        columns_to_cast = ['fulltime', 'fam_inc', 'male', 'tier']
        columns_to_cast_dct = {col: "str" for col in columns_to_cast}
        df = df.astype(columns_to_cast_dct)

        target = 'pass_bar'
        numerical_columns = ['decile1b', 'decile3', 'lsat', 'ugpa', 'zfygpa', 'zgpa']
        categorical_columns = ['fulltime', 'fam_inc', 'male', 'tier', 'race']

        super().__init__(
            full_df=df,
            target=target,
            numerical_columns=numerical_columns,
            categorical_columns=categorical_columns,
        )


class DiabetesDataset(BaseDataLoader):
    """
    Dataset class for the Diabetes dataset that contains sensitive attributes among feature columns.
    Source: https://github.com/tailequy/fairness_dataset/blob/main/experiments/data/diabetes-clean.csv
    Description: https://arxiv.org/pdf/2110.00530.pdf

    Parameters
    ----------
    subsample_size
        Subsample size to create based on the input dataset
    subsample_seed
        Seed for sampling using the sample() method from pandas
    dataset_path
        [Optional] Path to a file with the data

    """
    def __init__(self, subsample_size: int = None, subsample_seed: int = None, dataset_path=None):
        if dataset_path is None:
            filename = 'diabetes-clean.csv'
            dataset_path = pathlib.Path(__file__).parent.joinpath(filename)

        df = pd.read_csv(dataset_path)
        if subsample_size:
            df = df.sample(subsample_size, random_state=subsample_seed) if subsample_seed is not None \
                else df.sample(subsample_size)
            df = df.reset_index(drop=True)

        # Cast columns
        columns_to_cast = ['admission_type_id', 'discharge_disposition_id', 'admission_source_id']
        columns_to_cast_dct = {col: "str" for col in columns_to_cast}
        df = df.astype(columns_to_cast_dct)
        df = df.drop(['encounter_id', 'patient_nbr'], axis=1)

        # Encode labels
        le = preprocessing.LabelEncoder()
        for i in ['diag_1', 'diag_2', 'diag_3']:
            df[i] = le.fit_transform(df[i])

        target = 'readmitted'
        df[target] = df[target].replace(['<30'], 1)
        df[target] = df[target].replace(['>30'], 0)
        numerical_columns = ['number_diagnoses', 'time_in_hospital', 'num_lab_procedures', 'num_procedures',
                             'num_medications', 'number_outpatient', 'number_emergency', 'number_inpatient']
        categorical_columns = [
            'race',	'gender', 'age', 'admission_type_id', 'discharge_disposition_id', 'admission_source_id',
            'diag_1', 'diag_2', 'diag_3', 'max_glu_serum', 'A1Cresult', 'metformin', 'repaglinide', 'nateglinide',
            'chlorpropamide', 'glimepiride', 'acetohexamide', 'glipizide', 'glyburide', 'tolbutamide', 'pioglitazone',
            'rosiglitazone', 'acarbose', 'miglitol',	'troglitazone', 'tolazamide', 'examide', 'citoglipton',
            'insulin', 'glyburide-metformin', 'glipizide-metformin', 'glimepiride-pioglitazone',
            'metformin-rosiglitazone', 'metformin-pioglitazone', 'change', 'diabetesMed'
        ]

        super().__init__(
            full_df=df,
            target=target,
            numerical_columns=numerical_columns,
            categorical_columns=categorical_columns,
        )


class RicciDataset(BaseDataLoader):
    """
    Dataset class for the Ricci dataset that contains sensitive attributes among feature columns.
    Source: https://github.com/tailequy/fairness_dataset/blob/main/experiments/data/ricci_race.csv
    Description: https://arxiv.org/pdf/2110.00530.pdf

    Parameters
    ----------
    dataset_path
        [Optional] Path to a file with the data

    """
    def __init__(self, dataset_path=None):
        if dataset_path is None:
            filename = 'ricci_race.csv'
            dataset_path = pathlib.Path(__file__).parent.joinpath(filename)

        df = pd.read_csv(dataset_path)

        target = 'Promoted'
        df[target] = df[target].replace([-1], 0)
        numerical_columns = ['Oral', 'Written', 'Combine']
        categorical_columns = ['Position', 'Race']

        super().__init__(
            full_df=df,
            target=target,
            numerical_columns=numerical_columns,
            categorical_columns=categorical_columns,
        )


class CompasDataset(BaseDataLoader):
    """
    Dataset class for the COMPAS dataset that contains sensitive attributes among feature columns.

    Parameters
    ----------
    subsample_size
        Subsample size to create based on the input dataset
    subsample_seed
        Seed for sampling using the sample() method from pandas
    dataset_path
        [Optional] Path to a file with the data

    """
    def __init__(self, subsample_size: int = None, subsample_seed: int = None, dataset_path=None):
        if dataset_path is None:
            filename = 'COMPAS.csv'
            dataset_path = pathlib.Path(__file__).parent.joinpath(filename)

        df = pd.read_csv(dataset_path)
        if subsample_size:
            df = df.sample(subsample_size, random_state=subsample_seed) if subsample_seed is not None \
                else df.sample(subsample_size)
            df = df.reset_index(drop=True)

        int_columns = ['recidivism', 'age', 'age_cat_25 - 45', 'age_cat_Greater than 45',
                       'age_cat_Less than 25', 'c_charge_degree_F', 'c_charge_degree_M', 'sex']
        int_columns_dct = {col: "int" for col in int_columns}
        df = df.astype(int_columns_dct)

        target = 'recidivism'
        numerical_columns = ['age', 'juv_fel_count', 'juv_misd_count', 'juv_other_count', 'priors_count']
        categorical_columns = ['race', 'age_cat_25 - 45', 'age_cat_Greater than 45',
                               'age_cat_Less than 25', 'c_charge_degree_F', 'c_charge_degree_M', 'sex']

        super().__init__(
            full_df=df,
            target=target,
            numerical_columns=numerical_columns,
            categorical_columns=categorical_columns,
        )


class CompasWithoutSensitiveAttrsDataset(BaseDataLoader):
    """
    Dataset class for the COMPAS dataset that does not contain sensitive attributes among feature columns
     to test blind classifiers

    Parameters
    ----------
    subsample_size
        Subsample size to create based on the input dataset
    subsample_seed
        Seed for sampling using the sample() method from pandas
    dataset_path
        [Optional] Path to a file with the data

    """
    def __init__(self, subsample_size: int = None, subsample_seed: int = None, dataset_path=None):
        if dataset_path is None:
            filename = 'COMPAS.csv'
            dataset_path = pathlib.Path(__file__).parent.joinpath(filename)

        df = pd.read_csv(dataset_path)
        if subsample_size:
            df = df.sample(subsample_size, random_state=subsample_seed) if subsample_seed is not None \
                else df.sample(subsample_size)
            df = df.reset_index(drop=True)

        # Initial data types transformation
        int_columns = ['recidivism', 'age', 'age_cat_25 - 45', 'age_cat_Greater than 45',
                       'age_cat_Less than 25', 'c_charge_degree_F', 'c_charge_degree_M', 'sex']
        int_columns_dct = {col: "int" for col in int_columns}
        df = df.astype(int_columns_dct)

        # Define params
        target = 'recidivism'
        numerical_columns = ['juv_fel_count', 'juv_misd_count', 'juv_other_count','priors_count']
        categorical_columns = ['age_cat_25 - 45', 'age_cat_Greater than 45','age_cat_Less than 25',
                               'c_charge_degree_F', 'c_charge_degree_M']

        super().__init__(
            full_df=df,
            target=target,
            numerical_columns=numerical_columns,
            categorical_columns=categorical_columns
        )


class ACSIncomeDataset(BaseDataLoader):
    """
    Dataset class for the income task from the folktables dataset.
    Target: binary classification, predict if a person has an annual income > $50,000.
    Source of the dataset: https://github.com/socialfoundations/folktables

    Parameters
    ----------
    state
        State in the US for which to get the data. All states in the US are available.
    year
        Year for which to get the data. Five different years of data collection are available: 2014–2018 inclusive.
    root_dir
        Path to the root directory where to store the extracted dataset or where it is stored.
    with_nulls
        Whether to keep nulls in the dataset or replace them on the new categorical class. Default: False.
    with_filter
        Whether to use a folktables filter for this task. Default: True.
    optimize
        Whether to optimize the dataset size by downcasting categorical columns. Default: True.
    subsample_size
        Subsample size to create based on the input dataset.
    subsample_seed
        Seed for sampling using the sample() method from pandas.

    """
    def __init__(self, state, year, root_dir=None, with_nulls=False, with_filter=True,
                 optimize=True, subsample_size: int = None, subsample_seed: int = None):
        data_dir = pathlib.Path(__file__).parent if root_dir is None else root_dir
        data_source = ACSDataSource(
            survey_year=year,
            horizon='1-Year',
            survey='person',
            root_dir=data_dir
        )
        acs_data = data_source.get_data(states=state, download=True)
        if with_filter:
            acs_data = adult_filter(acs_data)
        if subsample_size:
            acs_data = acs_data.sample(subsample_size, random_state=subsample_seed) if subsample_seed is not None \
                else acs_data.sample(subsample_size)
            acs_data = acs_data.reset_index(drop=True)

        features = ACSIncome.features
        target = ACSIncome.target
        categorical_columns = ['SCHL', 'COW', 'MAR', 'OCCP', 'POBP', 'RELP', 'SEX', 'RAC1P']
        numerical_columns = ['AGEP', 'WKHP']

        if with_nulls:
            X_data = acs_data[features]
        else:
            X_data = acs_data[features].apply(lambda x: np.nan_to_num(x, -1))

        if optimize:
            X_data = optimize_data_loading(X_data, categorical_columns)

        optimized_X_data = X_data[categorical_columns].astype('str')
        for col in numerical_columns:
            optimized_X_data[col] = X_data[col]
        y_data = acs_data[target].apply(lambda x: int(x > 50_000))

        columns_with_nulls = optimized_X_data.columns[optimized_X_data.isna().any().to_list()].to_list()

        super().__init__(
            full_df=optimized_X_data,
            target=target,
            numerical_columns=numerical_columns,
            categorical_columns=categorical_columns,
            X_data=optimized_X_data,
            y_data=y_data,
            columns_with_nulls=columns_with_nulls,
        )

    def update_X_data(self, X_data):
        """
        To save simulated nulls
        """
        self.X_data = X_data
        self.columns_with_nulls = self.X_data.columns[self.X_data.isna().any().to_list()].to_list()


class ACSEmploymentDataset(BaseDataLoader):
    """
    Dataset class for the employment task from the folktables dataset.
    Target: binary classification, predict if a person is employed.
    Source of the dataset: https://github.com/socialfoundations/folktables

    Parameters
    ----------
    state
        State in the US for which to get the data. All states in the US are available.
    year
        Year for which to get the data. Five different years of data collection are available: 2014–2018 inclusive.
    root_dir
        Path to the root directory where to store the extracted dataset or where it is stored.
    with_nulls
        Whether to keep nulls in the dataset or replace them on the new categorical class. Default: False.
    with_filter
        Whether to use a folktables filter for this task. Default: True.
    optimize
        Whether to optimize the dataset size by downcasting categorical columns. Default: True.
    subsample_size
        Subsample size to create based on the input dataset.
    subsample_seed
        Seed for sampling using the sample() method from pandas.

    """
    def __init__(self, state, year, root_dir=None, with_nulls=False, with_filter=True,
                 optimize=True, subsample_size: int = None, subsample_seed: int = None):
        data_dir = pathlib.Path(__file__).parent if root_dir is None else root_dir
        data_source = ACSDataSource(
            survey_year=year,
            horizon='1-Year',
            survey='person',
            root_dir=data_dir
        )
        acs_data = data_source.get_data(states=state, download=True)
        if with_filter:
            acs_data = employment_filter(acs_data)
        if subsample_size:
            acs_data = acs_data.sample(subsample_size, random_state=subsample_seed) if subsample_seed is not None \
                else acs_data.sample(subsample_size)
            acs_data = acs_data.reset_index(drop=True)

        features = ACSEmployment.features
        target = ACSEmployment.target
        categorical_columns = ['MAR', 'MIL', 'ESP', 'MIG', 'DREM', 'NATIVITY', 'DIS', 'DEAR', 'DEYE', 'SEX', 'RAC1P', 'RELP', 'CIT', 'ANC','SCHL']
        numerical_columns = ['AGEP']

        if with_nulls is True:
            X_data = acs_data[features]
        else:
            X_data = acs_data[features].apply(lambda x: np.nan_to_num(x, -1))

        if optimize:
            X_data = optimize_data_loading(X_data, categorical_columns)

        optimized_X_data = X_data[categorical_columns].astype('str')
        for col in numerical_columns:
            optimized_X_data[col] = X_data[col]
        y_data = acs_data[target].apply(lambda x: int(x == 1))

        columns_with_nulls = optimized_X_data.columns[optimized_X_data.isna().any().to_list()].to_list()

        super().__init__(
            full_df=optimized_X_data,
            target=target,
            numerical_columns=numerical_columns,
            categorical_columns=categorical_columns,
            X_data=optimized_X_data,
            y_data=y_data,
            columns_with_nulls=columns_with_nulls,
        )

    def update_X_data(self, X_data):
        """
        To save simulated nulls
        """
        self.X_data = X_data
        self.columns_with_nulls = self.X_data.columns[self.X_data.isna().any().to_list()].to_list()


class ACSMobilityDataset(BaseDataLoader):
    """
    Dataset class for the mobility task from the folktables dataset.
    Target: binary classification, predict whether a young adult moved addresses in the last year.
    Source of the dataset: https://github.com/socialfoundations/folktables

    Parameters
    ----------
    state
        State in the US for which to get the data. All states in the US are available.
    year
        Year for which to get the data. Five different years of data collection are available: 2014–2018 inclusive.
    root_dir
        Path to the root directory where to store the extracted dataset or where it is stored.
    with_nulls
        Whether to keep nulls in the dataset or replace them on the new categorical class. Default: False.

    """
    def __init__(self, state, year, root_dir=None, with_nulls=False):
        data_dir = pathlib.Path(__file__).parent if root_dir is None else root_dir
        data_source = ACSDataSource(
            survey_year=year,
            horizon='1-Year',
            survey='person',
            root_dir=data_dir
        )
        acs_data = data_source.get_data(states=state, download=True)
        features = ACSMobility.features
        target = ACSMobility.target
        categorical_columns = ['MAR','SEX','DIS','ESP','CIT','MIL','ANC','NATIVITY','RELP','DEAR','DEYE','DREM','RAC1P','GCL','COW','ESR']
        numerical_columns = ['AGEP', 'SCHL', 'PINCP', 'WKHP', 'JWMNP']

        if with_nulls:
            X_data = acs_data[features]
        else:
            X_data = acs_data[features].apply(lambda x: np.nan_to_num(x, -1))

        filtered_X_data = X_data[categorical_columns].astype('str')
        for col in numerical_columns:
            filtered_X_data[col] = X_data[col]

        y_data = acs_data[target].apply(lambda x: int(x == 1))

        columns_with_nulls = filtered_X_data.columns[filtered_X_data.isna().any().to_list()].to_list()

        super().__init__(
            full_df=acs_data,
            target=target,
            numerical_columns=numerical_columns,
            categorical_columns=categorical_columns,
            X_data=filtered_X_data,
            y_data=y_data,
            columns_with_nulls=columns_with_nulls,
        )

    def update_X_data(self, X_data):
        """
        To save simulated nulls
        """
        self.X_data = X_data
        self.columns_with_nulls = self.X_data.columns[self.X_data.isna().any().to_list()].to_list()


class ACSPublicCoverageDataset(BaseDataLoader):
    """
    Dataset class for the public coverage task from the folktables dataset.
    Target: binary classification, predict whether a low-income individual, not eligible for Medicare,
        has coverage from public health insurance.
    Source of the dataset: https://github.com/socialfoundations/folktables

    Parameters
    ----------
    state
        State in the US for which to get the data. All states in the US are available.
    year
        Year for which to get the data. Five different years of data collection are available: 2014–2018 inclusive.
    root_dir
        Path to the root directory where to store the extracted dataset or where it is stored.
    with_nulls
        Whether to keep nulls in the dataset or replace them on the new categorical class. Default: False.
    with_filter
        Whether to use a folktables filter for this task. Default: True.
    optimize
        Whether to optimize the dataset size by downcasting categorical columns. Default: True.
    subsample_size
        Subsample size to create based on the input dataset.
    subsample_seed
        Seed for sampling using the sample() method from pandas.

    """
    def __init__(self, state, year, root_dir=None, with_nulls=False, with_filter=True,
                 optimize=True, subsample_size: int = None, subsample_seed: int = None):
        data_dir = pathlib.Path(__file__).parent if root_dir is None else root_dir
        data_source = ACSDataSource(
            survey_year=year,
            horizon='1-Year',
            survey='person',
            root_dir=data_dir
        )
        acs_data = data_source.get_data(states=state, download=True)
        if with_filter:
            acs_data = public_coverage_filter(acs_data)
        if subsample_size:
            acs_data = acs_data.sample(subsample_size, random_state=subsample_seed) if subsample_seed is not None \
                else acs_data.sample(subsample_size)
            acs_data = acs_data.reset_index(drop=True)

        features = ACSPublicCoverage.features
        target = ACSPublicCoverage.target
        categorical_columns = ['SCHL','MAR','SEX','DIS','ESP','CIT','MIG','MIL','ANC','NATIVITY','DEAR','DEYE','DREM','ESR','ST','FER','RAC1P']
        numerical_columns = ['AGEP', 'PINCP']

        if with_nulls is True:
            X_data = acs_data[features]
        else:
            X_data = acs_data[features].apply(lambda x: np.nan_to_num(x, -1))

        if optimize:
            X_data = optimize_data_loading(X_data, categorical_columns)

        optimized_X_data = X_data[categorical_columns].astype('str')
        for col in numerical_columns:
            optimized_X_data[col] = X_data[col]
        y_data = acs_data[target].apply(lambda x: int(x == 1))

        columns_with_nulls = optimized_X_data.columns[optimized_X_data.isna().any().to_list()].to_list()

        super().__init__(
            full_df=optimized_X_data,
            target=target,
            numerical_columns=numerical_columns,
            categorical_columns=categorical_columns,
            X_data=optimized_X_data,
            y_data=y_data,
            columns_with_nulls=columns_with_nulls,
        )

    def update_X_data(self, X_data):
        """
        To save simulated nulls
        """
        self.X_data = X_data
        self.columns_with_nulls = self.X_data.columns[self.X_data.isna().any().to_list()].to_list()


class ACSTravelTimeDataset(BaseDataLoader):
    """
    Dataset class for the travel time task from the folktables dataset.
    Target: binary classification, predict whether a working adult has a travel time to work of greater than 20 minutes.
    Source of the dataset: https://github.com/socialfoundations/folktables

    Parameters
    ----------
    state
        State in the US for which to get the data. All states in the US are available.
    year
        Year for which to get the data. Five different years of data collection are available: 2014–2018 inclusive.
    root_dir
        Path to the root directory where to store the extracted dataset or where it is stored.
    with_nulls
        Whether to keep nulls in the dataset or replace them on the new categorical class. Default: False.

    """
    def __init__(self, state, year, root_dir=None, with_nulls=False):
        data_dir = pathlib.Path(__file__).parent if root_dir is None else root_dir
        data_source = ACSDataSource(
            survey_year=year,
            horizon='1-Year',
            survey='person',
            root_dir=data_dir
        )
        acs_data = data_source.get_data(states=state, download=True)
        features = ACSTravelTime.features
        target = ACSTravelTime.target
        categorical_columns = ['MAR','SEX','DIS','ESP','MIG','RELP','RAC1P','PUMA','ST','CIT','OCCP','POWPUMA','POVPIP']
        numerical_columns = ['AGEP', 'SCHL']

        if with_nulls:
            X_data = acs_data[features]
        else:
            X_data = acs_data[features].apply(lambda x: np.nan_to_num(x, -1))

        filtered_X_data = X_data[categorical_columns].astype('str')
        for col in numerical_columns:
            filtered_X_data[col] = X_data[col]
            
        y_data = acs_data[target].apply(lambda x: int(x > 20))
        columns_with_nulls = filtered_X_data.columns[filtered_X_data.isna().any().to_list()].to_list()

        super().__init__(
            full_df=acs_data,
            target=target,
            numerical_columns=numerical_columns,
            categorical_columns=categorical_columns,
            X_data=filtered_X_data,
            y_data=y_data,
            columns_with_nulls=columns_with_nulls,
        )

    def update_X_data(self, X_data):
        """
        To save simulated nulls
        """
        self.X_data = X_data
        self.columns_with_nulls = self.X_data.columns[self.X_data.isna().any().to_list()].to_list()


class ACSDataset_from_demodq(BaseDataLoader):
    """ Following https://github.com/schelterlabs/demographic-data-quality """
    def __init__(self, state, year, root_dir=None, with_nulls=False, optimize=True):
        """
        Loading task data: instead of using the task wrapper, we subsample the acs_data dataframe on the task features
        We do this to retain the nulls as task wrappers handle nulls by imputing as a special category
        Alternatively, we could have altered the configuration from here:
        https://github.com/zykls/folktables/blob/main/folktables/acs.py
        """
        data_dir = pathlib.Path(__file__).parent if root_dir is None else root_dir
        data_source = ACSDataSource(
            survey_year=year,
            horizon='1-Year',
            survey='person',
            root_dir=data_dir
        )
        acs_data = data_source.get_data(states=state, download=True)
        features =  ['AGEP', 'COW', 'SCHL', 'MAR', 'OCCP', 'POBP', 'RELP', 'WKHP', 'SEX', 'RAC1P']
        target = 'PINCP'
        categorical_columns = ['COW', 'SCHL', 'MAR', 'OCCP', 'POBP', 'RELP', 'SEX', 'RAC1P']
        numerical_columns = ['AGEP', 'WKHP']

        if with_nulls:
            X_data = acs_data[features]
        else:
            X_data = acs_data[features].apply(lambda x: np.nan_to_num(x, -1))

        if optimize:
            X_data = optimize_data_loading(X_data, categorical_columns)

        filtered_X_data = X_data
        y_data = acs_data[target].apply(lambda x: x >= 50000).astype(int)
        columns_with_nulls = filtered_X_data.columns[filtered_X_data.isna().any().to_list()].to_list()

        super().__init__(
            full_df=acs_data,
            target=target,
            numerical_columns=numerical_columns,
            categorical_columns=categorical_columns,
            X_data=filtered_X_data,
            y_data=y_data,
            columns_with_nulls=columns_with_nulls,
        )

    def update_X_data(self, X_data):
        """
        To save simulated nulls
        """
        self.X_data = X_data
        self.columns_with_nulls = self.X_data.columns[self.X_data.isna().any().to_list()].to_list()


def optimize_data_loading(data, categorical):
    """
    Optimizing the dataset size by downcasting categorical columns
    """
    for column in categorical:
        data[column] = pd.to_numeric(data[column], downcast='integer')
    return data<|MERGE_RESOLUTION|>--- conflicted
+++ resolved
@@ -9,8 +9,6 @@
 
 
 class CreditCardDefaultDataset(BaseDataLoader):
-<<<<<<< HEAD
-=======
     """
     Dataset class for the Credit Card Default dataset that contains sensitive attributes among feature columns.
     Description: https://arxiv.org/pdf/2110.00530.pdf (Section 3.1.6)
@@ -21,7 +19,6 @@
         [Optional] Path to a file with the data
 
     """
->>>>>>> 1003d117
     def __init__(self, dataset_path: str = None):
         if dataset_path is None:
             filename = 'credit_card_default_clean.csv'
